<img src="https://github.com/AtsushiSakai/PythonRobotics/raw/master/icon.png?raw=true" align="right" width="300" alt="header pic"/>

# PythonRobotics
![GitHub_Action_Linux_CI](https://github.com/AtsushiSakai/PythonRobotics/workflows/Linux_CI/badge.svg)
![GitHub_Action_MacOS_CI](https://github.com/AtsushiSakai/PythonRobotics/workflows/MacOS_CI/badge.svg)
[![Build status](https://ci.appveyor.com/api/projects/status/sb279kxuv1be391g?svg=true)](https://ci.appveyor.com/project/AtsushiSakai/pythonrobotics)
[![Documentation Status](https://readthedocs.org/projects/pythonrobotics/badge/?version=latest)](https://pythonrobotics.readthedocs.io/en/latest/?badge=latest)
[![codecov](https://codecov.io/gh/AtsushiSakai/PythonRobotics/branch/master/graph/badge.svg)](https://codecov.io/gh/AtsushiSakai/PythonRobotics)
[![Language grade: Python](https://img.shields.io/lgtm/grade/python/g/AtsushiSakai/PythonRobotics.svg?logo=lgtm&logoWidth=18)](https://lgtm.com/projects/g/AtsushiSakai/PythonRobotics/context:python)
[![tokei](https://tokei.rs/b1/github/AtsushiSakai/PythonRobotics)](https://github.com/AtsushiSakai/PythonRobotics)

Python codes for robotics algorithm.


# Table of Contents
   * [What is this?](#what-is-this)
   * [Requirements](#requirements)
   * [Documentation](#documentation)
   * [How to use](#how-to-use)
   * [Localization](#localization)
      * [Extended Kalman Filter localization](#extended-kalman-filter-localization)
      * [Particle filter localization](#particle-filter-localization)
      * [Histogram filter localization](#histogram-filter-localization)
   * [Mapping](#mapping)
      * [Gaussian grid map](#gaussian-grid-map)
      * [Ray casting grid map](#ray-casting-grid-map)
      * [Lidar to grid map](#lidar-to-grid-map)
      * [k-means object clustering](#k-means-object-clustering)
      * [Rectangle fitting](#rectangle-fitting)
   * [SLAM](#slam)
      * [Iterative Closest Point (ICP) Matching](#iterative-closest-point-icp-matching)
      * [FastSLAM 1.0](#fastslam-10)
   * [Path Planning](#path-planning)
      * [Dynamic Window Approach](#dynamic-window-approach)
      * [Grid based search](#grid-based-search)
         * [Dijkstra algorithm](#dijkstra-algorithm)
         * [A* algorithm](#a-algorithm)
         * [D* algorithm](#d-algorithm)
         * [D* Lite algorithm](#d-lite-algorithm)
         * [Potential Field algorithm](#potential-field-algorithm)
         * [Grid based coverage path planning](#grid-based-coverage-path-planning)
      * [State Lattice Planning](#state-lattice-planning)
         * [Biased polar sampling](#biased-polar-sampling)
         * [Lane sampling](#lane-sampling)
      * [Probabilistic Road-Map (PRM) planning](#probabilistic-road-map-prm-planning)
      * [Rapidly-Exploring Random Trees (RRT)](#rapidly-exploring-random-trees-rrt)
         * [RRT*](#rrt)
         * [RRT* with reeds-shepp path](#rrt-with-reeds-shepp-path)
         * [LQR-RRT*](#lqr-rrt)
      * [Quintic polynomials planning](#quintic-polynomials-planning)
      * [Reeds Shepp planning](#reeds-shepp-planning)
      * [LQR based path planning](#lqr-based-path-planning)
      * [Optimal Trajectory in a Frenet Frame](#optimal-trajectory-in-a-frenet-frame)
   * [Path Tracking](#path-tracking)
      * [move to a pose control](#move-to-a-pose-control)
      * [Stanley control](#stanley-control)
      * [Rear wheel feedback control](#rear-wheel-feedback-control)
      * [Linear–quadratic regulator (LQR) speed and steering control](#linearquadratic-regulator-lqr-speed-and-steering-control)
      * [Model predictive speed and steering control](#model-predictive-speed-and-steering-control)
      * [Nonlinear Model predictive control with C-GMRES](#nonlinear-model-predictive-control-with-c-gmres)
   * [Arm Navigation](#arm-navigation)
      * [N joint arm to point control](#n-joint-arm-to-point-control)
      * [Arm navigation with obstacle avoidance](#arm-navigation-with-obstacle-avoidance)
   * [Aerial Navigation](#aerial-navigation)
      * [drone 3d trajectory following](#drone-3d-trajectory-following)
      * [rocket powered landing](#rocket-powered-landing)
   * [Bipedal](#bipedal)
      * [bipedal planner with inverted pendulum](#bipedal-planner-with-inverted-pendulum)
   * [License](#license)
   * [Use-case](#use-case)
   * [Contribution](#contribution)
   * [Citing](#citing)
   * [Support](#support)
   * [Sponsors](#Sponsors)
      * [JetBrains](#JetBrains)
   * [Authors](#authors)

# What is this?

This is a Python code collection of robotics algorithms.

Features:

1. Easy to read for understanding each algorithm's basic idea.

2. Widely used and practical algorithms are selected.

3. Minimum dependency.

See this paper for more details:

- [\[1808\.10703\] PythonRobotics: a Python code collection of robotics algorithms](https://arxiv.org/abs/1808.10703) ([BibTeX](https://github.com/AtsushiSakai/PythonRoboticsPaper/blob/master/python_robotics.bib))


# Requirements

For running each sample code:

<<<<<<< HEAD
- Python 3.10.x

- numpy

- scipy

- matplotlib

- pandas
=======
- [Python 3.9.x](https://www.python.org/)
 
- [NumPy](https://numpy.org/)
 
- [SciPy](https://scipy.org/)
 
- [Matplotlib](https://matplotlib.org/)
 
- [pandas](https://pandas.pydata.org/)
>>>>>>> 54be632f

- [cvxpy](https://www.cvxpy.org/) 

For development:
  
- pytest (for unit tests)
  
- pytest-xdist (for parallel unit tests)
  
- mypy (for type check)
  
- sphinx (for document generation)
  
- pycodestyle (for code style check)

# Documentation

This README only shows some examples of this project. 

If you are interested in other examples or mathematical backgrounds of each algorithm, 

You can check the full documentation online: [https://pythonrobotics.readthedocs.io/](https://pythonrobotics.readthedocs.io/)

All animation gifs are stored here: [AtsushiSakai/PythonRoboticsGifs: Animation gifs of PythonRobotics](https://github.com/AtsushiSakai/PythonRoboticsGifs)

# How to use

1. Clone this repo.

> git clone https://github.com/AtsushiSakai/PythonRobotics.git


2. Install the required libraries.

using conda :

> conda env create -f environment.yml
 
using pip :

> pip install -r requirements.txt


3. Execute python script in each directory.

4. Add star to this repo if you like it :smiley:. 

# Localization

## Extended Kalman Filter localization

<img src="https://github.com/AtsushiSakai/PythonRoboticsGifs/raw/master/Localization/extended_kalman_filter/animation.gif" width="640" alt="EKF pic">

Documentation: [Notebook](https://github.com/AtsushiSakai/PythonRobotics/blob/master/Localization/extended_kalman_filter/extended_kalman_filter_localization.ipynb)

## Particle filter localization

![2](https://github.com/AtsushiSakai/PythonRoboticsGifs/raw/master/Localization/particle_filter/animation.gif)

This is a sensor fusion localization with Particle Filter(PF).

The blue line is true trajectory, the black line is dead reckoning trajectory,

and the red line is an estimated trajectory with PF.

It is assumed that the robot can measure a distance from landmarks (RFID).

These measurements are used for PF localization.

Ref:

- [PROBABILISTIC ROBOTICS](http://www.probabilistic-robotics.org/)


## Histogram filter localization

![3](https://github.com/AtsushiSakai/PythonRoboticsGifs/raw/master/Localization/histogram_filter/animation.gif)

This is a 2D localization example with Histogram filter.

The red cross is true position, black points are RFID positions.

The blue grid shows a position probability of histogram filter.  

In this simulation, x,y are unknown, yaw is known.

The filter integrates speed input and range observations from RFID for localization.

Initial position is not needed.

Ref:

- [PROBABILISTIC ROBOTICS](http://www.probabilistic-robotics.org/)

# Mapping

## Gaussian grid map

This is a 2D Gaussian grid mapping example.

![2](https://github.com/AtsushiSakai/PythonRoboticsGifs/raw/master/Mapping/gaussian_grid_map/animation.gif)

## Ray casting grid map

This is a 2D ray casting grid mapping example.

![2](https://github.com/AtsushiSakai/PythonRoboticsGifs/raw/master/Mapping/raycasting_grid_map/animation.gif)

## Lidar to grid map

This example shows how to convert a 2D range measurement to a grid map.

![2](Mapping/lidar_to_grid_map/animation.gif)

## k-means object clustering

This is a 2D object clustering with k-means algorithm.

![2](https://github.com/AtsushiSakai/PythonRoboticsGifs/raw/master/Mapping/kmeans_clustering/animation.gif)

## Rectangle fitting

This is a 2D rectangle fitting for vehicle detection.

![2](https://github.com/AtsushiSakai/PythonRoboticsGifs/raw/master/Mapping/rectangle_fitting/animation.gif)


# SLAM

Simultaneous Localization and Mapping(SLAM) examples

## Iterative Closest Point (ICP) Matching

This is a 2D ICP matching example with singular value decomposition.

It can calculate a rotation matrix, and a translation vector between points and points.

![3](https://github.com/AtsushiSakai/PythonRoboticsGifs/raw/master/SLAM/iterative_closest_point/animation.gif)

Ref:

- [Introduction to Mobile Robotics: Iterative Closest Point Algorithm](https://cs.gmu.edu/~kosecka/cs685/cs685-icp.pdf)


## FastSLAM 1.0

This is a feature based SLAM example using FastSLAM 1.0.

The blue line is ground truth, the black line is dead reckoning, the red line is the estimated trajectory with FastSLAM.

The red points are particles of FastSLAM.

Black points are landmarks, blue crosses are estimated landmark positions by FastSLAM.


![3](https://github.com/AtsushiSakai/PythonRoboticsGifs/raw/master/SLAM/FastSLAM1/animation.gif)


Ref:

- [PROBABILISTIC ROBOTICS](http://www.probabilistic-robotics.org/)

- [SLAM simulations by Tim Bailey](http://www-personal.acfr.usyd.edu.au/tbailey/software/slam_simulations.htm)


# Path Planning

## Dynamic Window Approach

This is a 2D navigation sample code with Dynamic Window Approach.

- [The Dynamic Window Approach to Collision Avoidance](https://www.ri.cmu.edu/pub_files/pub1/fox_dieter_1997_1/fox_dieter_1997_1.pdf)

![2](https://github.com/AtsushiSakai/PythonRoboticsGifs/raw/master/PathPlanning/DynamicWindowApproach/animation.gif)


## Grid based search

### Dijkstra algorithm

This is a 2D grid based the shortest path planning with Dijkstra's algorithm.

![PythonRobotics/figure_1.png at master · AtsushiSakai/PythonRobotics](https://github.com/AtsushiSakai/PythonRoboticsGifs/raw/master/PathPlanning/Dijkstra/animation.gif)

In the animation, cyan points are searched nodes.

### A\* algorithm

This is a 2D grid based the shortest path planning with A star algorithm.

![PythonRobotics/figure_1.png at master · AtsushiSakai/PythonRobotics](https://github.com/AtsushiSakai/PythonRoboticsGifs/raw/master/PathPlanning/AStar/animation.gif)

In the animation, cyan points are searched nodes.

Its heuristic is 2D Euclid distance.

### D\* algorithm

This is a 2D grid based the shortest path planning with D star algorithm.

![figure at master · nirnayroy/intelligentrobotics](https://github.com/AtsushiSakai/PythonRoboticsGifs/raw/master/PathPlanning/DStar/animation.gif)

The animation shows a robot finding its path avoiding an obstacle using the D* search algorithm.

Ref:

- [D* Algorithm Wikipedia](https://en.wikipedia.org/wiki/D*)

### D\* Lite algorithm

This algorithm finds the shortest path between two points while rerouting when obstacles are discovered. It has been implemented here for a 2D grid.

![D* Lite](https://github.com/AtsushiSakai/PythonRoboticsGifs/raw/master/PathPlanning/DStarLite/animation.gif)

The animation shows a robot finding its path and rerouting to avoid obstacles as they are discovered using the D* Lite search algorithm.

Refs:

- [D* Lite](http://idm-lab.org/bib/abstracts/papers/aaai02b.pd)
- [Improved Fast Replanning for Robot Navigation in Unknown Terrain](http://www.cs.cmu.edu/~maxim/files/dlite_icra02.pdf)

### Potential Field algorithm

This is a 2D grid based path planning with Potential Field algorithm.

![PotentialField](https://github.com/AtsushiSakai/PythonRoboticsGifs/raw/master/PathPlanning/PotentialFieldPlanning/animation.gif)

In the animation, the blue heat map shows potential value on each grid.

Ref:

- [Robotic Motion Planning:Potential Functions](https://www.cs.cmu.edu/~motionplanning/lecture/Chap4-Potential-Field_howie.pdf)

### Grid based coverage path planning

This is a 2D grid based coverage path planning simulation.

![PotentialField](https://github.com/AtsushiSakai/PythonRoboticsGifs/raw/master/PathPlanning/GridBasedSweepCPP/animation.gif)

## State Lattice Planning

This script is a path planning code with state lattice planning.

This code uses the model predictive trajectory generator to solve boundary problem.

Ref: 

- [Optimal rough terrain trajectory generation for wheeled mobile robots](http://journals.sagepub.com/doi/pdf/10.1177/0278364906075328)

- [State Space Sampling of Feasible Motions for High-Performance Mobile Robot Navigation in Complex Environments](http://www.frc.ri.cmu.edu/~alonzo/pubs/papers/JFR_08_SS_Sampling.pdf)


### Biased polar sampling

![PythonRobotics/figure_1.png at master · AtsushiSakai/PythonRobotics](https://github.com/AtsushiSakai/PythonRoboticsGifs/raw/master/PathPlanning/StateLatticePlanner/BiasedPolarSampling.gif)


### Lane sampling

![PythonRobotics/figure_1.png at master · AtsushiSakai/PythonRobotics](https://github.com/AtsushiSakai/PythonRoboticsGifs/raw/master/PathPlanning/StateLatticePlanner/LaneSampling.gif)

## Probabilistic Road-Map (PRM) planning 

![PRM](https://github.com/AtsushiSakai/PythonRoboticsGifs/raw/master/PathPlanning/ProbabilisticRoadMap/animation.gif)

This PRM planner uses Dijkstra method for graph search.

In the animation, blue points are sampled points,

Cyan crosses means searched points with Dijkstra method,

The red line is the final path of PRM.

Ref:

- [Probabilistic roadmap \- Wikipedia](https://en.wikipedia.org/wiki/Probabilistic_roadmap)

　　

## Rapidly-Exploring Random Trees (RRT)

### RRT\*

![PythonRobotics/figure_1.png at master · AtsushiSakai/PythonRobotics](https://github.com/AtsushiSakai/PythonRoboticsGifs/raw/master/PathPlanning/RRTstar/animation.gif)

This is a path planning code with RRT\*

Black circles are obstacles, green line is a searched tree, red crosses are start and goal positions.

Ref:

- [Incremental Sampling-based Algorithms for Optimal Motion Planning](https://arxiv.org/abs/1005.0416)

- [Sampling-based Algorithms for Optimal Motion Planning](http://citeseerx.ist.psu.edu/viewdoc/download?doi=10.1.1.419.5503&rep=rep1&type=pdf)

### RRT\* with reeds-shepp path

![Robotics/animation.gif at master · AtsushiSakai/PythonRobotics](https://github.com/AtsushiSakai/PythonRoboticsGifs/raw/master/PathPlanning/RRTStarReedsShepp/animation.gif))

Path planning for a car robot with RRT\* and reeds shepp path planner.

### LQR-RRT\*

This is a path planning simulation with LQR-RRT\*.

A double integrator motion model is used for LQR local planner.

![LQR_RRT](https://github.com/AtsushiSakai/PythonRoboticsGifs/raw/master/PathPlanning/LQRRRTStar/animation.gif)

Ref:

- [LQR\-RRT\*: Optimal Sampling\-Based Motion Planning with Automatically Derived Extension Heuristics](http://lis.csail.mit.edu/pubs/perez-icra12.pdf)

- [MahanFathi/LQR\-RRTstar: LQR\-RRT\* method is used for random motion planning of a simple pendulum in its phase plot](https://github.com/MahanFathi/LQR-RRTstar)


## Quintic polynomials planning

Motion planning with quintic polynomials.

![2](https://github.com/AtsushiSakai/PythonRoboticsGifs/raw/master/PathPlanning/QuinticPolynomialsPlanner/animation.gif)

It can calculate a 2D path, velocity, and acceleration profile based on quintic polynomials.

Ref:

- [Local Path Planning And Motion Control For Agv In Positioning](http://ieeexplore.ieee.org/document/637936/)

## Reeds Shepp planning

A sample code with Reeds Shepp path planning.

![RSPlanning](https://github.com/AtsushiSakai/PythonRoboticsGifs/raw/master/PathPlanning/ReedsSheppPath/animation.gif?raw=true)

Ref:

- [15.3.2 Reeds\-Shepp Curves](http://planning.cs.uiuc.edu/node822.html) 

- [optimal paths for a car that goes both forwards and backwards](https://pdfs.semanticscholar.org/932e/c495b1d0018fd59dee12a0bf74434fac7af4.pdf)

- [ghliu/pyReedsShepp: Implementation of Reeds Shepp curve\.](https://github.com/ghliu/pyReedsShepp)


## LQR based path planning

A sample code using LQR based path planning for double integrator model.

![RSPlanning](https://github.com/AtsushiSakai/PythonRoboticsGifs/raw/master/PathPlanning/LQRPlanner/animation.gif?raw=true)


## Optimal Trajectory in a Frenet Frame 

![3](https://github.com/AtsushiSakai/PythonRoboticsGifs/raw/master/PathPlanning/FrenetOptimalTrajectory/animation.gif)

This is optimal trajectory generation in a Frenet Frame.

The cyan line is the target course and black crosses are obstacles.

The red line is the predicted path.

Ref:

- [Optimal Trajectory Generation for Dynamic Street Scenarios in a Frenet Frame](https://www.researchgate.net/profile/Moritz_Werling/publication/224156269_Optimal_Trajectory_Generation_for_Dynamic_Street_Scenarios_in_a_Frenet_Frame/links/54f749df0cf210398e9277af.pdf)

- [Optimal trajectory generation for dynamic street scenarios in a Frenet Frame](https://www.youtube.com/watch?v=Cj6tAQe7UCY)


# Path Tracking

## move to a pose control

This is a simulation of moving to a pose control

![2](https://github.com/AtsushiSakai/PythonRoboticsGifs/raw/master/PathTracking/move_to_pose/animation.gif)

Ref:

- [P. I. Corke, "Robotics, Vision and Control" \| SpringerLink p102](https://link.springer.com/book/10.1007/978-3-642-20144-8)


## Stanley control

Path tracking simulation with Stanley steering control and PID speed control.

![2](https://github.com/AtsushiSakai/PythonRoboticsGifs/raw/master/PathTracking/stanley_controller/animation.gif)

Ref:

- [Stanley: The robot that won the DARPA grand challenge](http://robots.stanford.edu/papers/thrun.stanley05.pdf)

- [Automatic Steering Methods for Autonomous Automobile Path Tracking](https://www.ri.cmu.edu/pub_files/2009/2/Automatic_Steering_Methods_for_Autonomous_Automobile_Path_Tracking.pdf)



## Rear wheel feedback control

Path tracking simulation with rear wheel feedback steering control and PID speed control.

![PythonRobotics/figure_1.png at master · AtsushiSakai/PythonRobotics](https://github.com/AtsushiSakai/PythonRoboticsGifs/raw/master/PathTracking/rear_wheel_feedback/animation.gif)

Ref:

- [A Survey of Motion Planning and Control Techniques for Self-driving Urban Vehicles](https://arxiv.org/abs/1604.07446)


## Linear–quadratic regulator (LQR) speed and steering control

Path tracking simulation with LQR speed and steering control.

![3](https://github.com/AtsushiSakai/PythonRoboticsGifs/raw/master/PathTracking/lqr_speed_steer_control/animation.gif)

Ref:

- [Towards fully autonomous driving: Systems and algorithms \- IEEE Conference Publication](http://ieeexplore.ieee.org/document/5940562/)


## Model predictive speed and steering control

Path tracking simulation with iterative linear model predictive speed and steering control.

<img src="https://github.com/AtsushiSakai/PythonRoboticsGifs/raw/master/PathTracking/model_predictive_speed_and_steer_control/animation.gif" width="640" alt="MPC pic">

Ref:

- [notebook](https://github.com/AtsushiSakai/PythonRobotics/blob/master/PathTracking/model_predictive_speed_and_steer_control/Model_predictive_speed_and_steering_control.ipynb)

- [Real\-time Model Predictive Control \(MPC\), ACADO, Python \| Work\-is\-Playing](http://grauonline.de/wordpress/?page_id=3244)

## Nonlinear Model predictive control with C-GMRES

A motion planning and path tracking simulation with NMPC of C-GMRES 

![3](https://github.com/AtsushiSakai/PythonRoboticsGifs/raw/master/PathTracking/cgmres_nmpc/animation.gif)

Ref:

- [notebook](https://github.com/AtsushiSakai/PythonRobotics/blob/master/PathTracking/cgmres_nmpc/cgmres_nmpc.ipynb)


# Arm Navigation

## N joint arm to point control

N joint arm to a point control simulation.

This is an interactive simulation.

You can set the goal position of the end effector with left-click on the plotting area. 

![3](https://github.com/AtsushiSakai/PythonRoboticsGifs/raw/master/ArmNavigation/n_joint_arm_to_point_control/animation.gif)

In this simulation N = 10, however, you can change it.

## Arm navigation with obstacle avoidance 

Arm navigation with obstacle avoidance simulation.

![3](https://github.com/AtsushiSakai/PythonRoboticsGifs/raw/master/ArmNavigation/arm_obstacle_navigation/animation.gif)


# Aerial Navigation

## drone 3d trajectory following 

This is a 3d trajectory following simulation for a quadrotor.

![3](https://github.com/AtsushiSakai/PythonRoboticsGifs/raw/master/AerialNavigation/drone_3d_trajectory_following/animation.gif)

## rocket powered landing

This is a 3d trajectory generation simulation for a rocket powered landing.

![3](https://github.com/AtsushiSakai/PythonRoboticsGifs/raw/master/AerialNavigation/rocket_powered_landing/animation.gif)

Ref:

- [notebook](https://github.com/AtsushiSakai/PythonRobotics/blob/master/AerialNavigation/rocket_powered_landing/rocket_powered_landing.ipynb)

# Bipedal

## bipedal planner with inverted pendulum

This is a bipedal planner for modifying footsteps for an inverted pendulum.

You can set the footsteps, and the planner will modify those automatically.

![3](https://github.com/AtsushiSakai/PythonRoboticsGifs/raw/master/Bipedal/bipedal_planner/animation.gif)

# License 

MIT

# Use-case

If this project helps your robotics project, please let me know with creating an issue.

Your robot's video, which is using PythonRobotics, is very welcome!!

This is a list of user's comment and references:[users\_comments](https://github.com/AtsushiSakai/PythonRobotics/blob/master/users_comments.md)

# Contribution

Any contribution is welcome!! 

Please check this document:[How to contribute](https://pythonrobotics.readthedocs.io/en/latest/how_to_contribute.html#)

# Citing

If you use this project's code for your academic work, we encourage you to cite [our papers](https://arxiv.org/abs/1808.10703) 

If you use this project's code in industry, we'd love to hear from you as well; feel free to reach out to the developers directly.

# Supporting this project

If you or your company would like to support this project, please consider:

- [Sponsor @AtsushiSakai on GitHub Sponsors](https://github.com/sponsors/AtsushiSakai)

- [Become a backer or sponsor on Patreon](https://www.patreon.com/myenigma)

- [One-time donation via PayPal](https://www.paypal.me/myenigmapay/)

If you would like to support us in some other way, please contact with creating an issue.

## Sponsors

### [JetBrains](https://www.jetbrains.com/)

They are providing a free license of their IDEs for this OSS development.   

# Authors

- [Contributors to AtsushiSakai/PythonRobotics](https://github.com/AtsushiSakai/PythonRobotics/graphs/contributors)
<|MERGE_RESOLUTION|>--- conflicted
+++ resolved
@@ -96,18 +96,7 @@
 
 For running each sample code:
 
-<<<<<<< HEAD
-- Python 3.10.x
-
-- numpy
-
-- scipy
-
-- matplotlib
-
-- pandas
-=======
-- [Python 3.9.x](https://www.python.org/)
+- [Python 3.10.x](https://www.python.org/)
  
 - [NumPy](https://numpy.org/)
  
@@ -116,7 +105,6 @@
 - [Matplotlib](https://matplotlib.org/)
  
 - [pandas](https://pandas.pydata.org/)
->>>>>>> 54be632f
 
 - [cvxpy](https://www.cvxpy.org/) 
 
